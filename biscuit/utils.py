--- conflicted
+++ resolved
@@ -1,6 +1,4 @@
-import csv
 import os
-import shutil
 from os.path import join
 from statistics import mean, variance
 
@@ -78,20 +76,16 @@
     slide_auc = eval(model_res['slide_auc'])[outcome][0]
     tile_ap = mean(eval(model_res['tile_ap'])[outcome])
     tile_auc = eval(model_res['tile_auc'])[outcome][0]
-<<<<<<< HEAD
-    pred_path = join(path, f'patient_predictions_{OUTCOME}_val_epoch1.csv')
-    try:
-=======
+
     pred_path = join(
         path,
         f'patient_predictions_{outcome}_val_epoch{epoch}.csv'
     )
     if os.path.exists(pred_path):
->>>>>>> 7255559b
         _, opt_thresh = auc_and_threshold(*read_group_predictions(pred_path))
-    except OSError:
+    else:
         try:
-            parquet_path = join(path, f'patient_predictions_val_epoch1.parquet.gzip')
+            parquet_path = join(path, 'patient_predictions_val_epoch1.parquet.gzip')
             _, opt_thresh = auc_and_threshold(*read_group_predictions(parquet_path))
         except OSError:
             opt_thresh = None
